--- conflicted
+++ resolved
@@ -1,6 +1,3 @@
-<<<<<<< HEAD
-4.0.1 (2021-08-26) 
-=======
 5.0.0 (2021-10-12)
 ---------------------------------------------
 - Upgrade OKHttp to V4
@@ -8,7 +5,6 @@
 - Expose progress listener for upload progress via getOutputStream, useful for concurrent uploads
 
 4.0.1 (2021-08-26)
->>>>>>> 58db4a8e
 ---------------------------------------------
 - Return an error when we have an invalid access token
 - DbxRefreshResult Expires In returns the right time
